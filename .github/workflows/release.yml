--- conflicted
+++ resolved
@@ -3,18 +3,7 @@
 on:
   push:
     tags:
-<<<<<<< HEAD
       - "v*"
-    branches:
-      - main
-  workflow_dispatch:
-
-permissions:
-  contents: write
-  packages: write
-=======
-      - 'v*'
->>>>>>> 6d610ba7
 
 jobs:
   test:
@@ -44,11 +33,7 @@
           CARGO_REGISTRY_TOKEN: ${{ secrets.CARGO_REGISTRY_TOKEN }}
 
   build:
-<<<<<<< HEAD
-    if: github.ref_name == 'main' && startsWith(github.ref, 'refs/tags/v')
-=======
     needs: test
->>>>>>> 6d610ba7
     strategy:
       matrix:
         include:
@@ -86,12 +71,7 @@
           path: yek-${{ matrix.target }}.tar.gz
 
   release:
-<<<<<<< HEAD
-    if: github.ref_name == 'main' && startsWith(github.ref, 'refs/tags/v')
-    needs: build
-=======
     needs: [build, publish]
->>>>>>> 6d610ba7
     runs-on: ubuntu-latest
     steps:
       - name: Download artifacts
@@ -101,30 +81,8 @@
       - name: Create GitHub Release
         uses: softprops/action-gh-release@v1
         with:
-<<<<<<< HEAD
-          files: yek-*.tar.gz
-          generate_release_notes: true
-        env:
-          GITHUB_TOKEN: ${{ secrets.GITHUB_TOKEN }}
-    
-
-  publish:
-    if: github.ref_name == 'main' && startsWith(github.ref, 'refs/tags/v')
-    name: Publish to crates.io
-    needs: [release]
-    runs-on: ubuntu-latest
-    if: startsWith(github.ref, 'refs/tags/v')
-    steps:
-        - uses: actions/checkout@v3
-        - uses: dtolnay/rust-toolchain@stable
-        - name: Publish to crates.io
-        env:
-          CARGO_REGISTRY_TOKEN: ${{ secrets.CARGO_REGISTRY_TOKEN }}
-        run: cargo publish --no-verify
-=======
           tag_name: ${{ github.ref_name }}
           name: Release ${{ github.ref_name }}
           body: "See CHANGELOG.md for details."
           files: |
-            artifacts/*.tar.gz
->>>>>>> 6d610ba7
+            artifacts/*.tar.gz